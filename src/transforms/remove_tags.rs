--- conflicted
+++ resolved
@@ -75,11 +75,7 @@
 
 #[cfg(test)]
 mod tests {
-<<<<<<< HEAD
     use super::*;
-=======
-    use super::{RemoveTags, RemoveTagsConfig};
->>>>>>> 3f11f7d2
     use crate::{
         event::metric::{Metric, MetricKind, MetricValue},
         event::Event,
